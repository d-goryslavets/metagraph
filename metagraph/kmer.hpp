#ifndef __KMER_HPP__
#define __KMER_HPP__

#include <iostream>
#include <string>
#include <algorithm>
#include <vector>
#include <assert.h>
#include <immintrin.h>
#include <sstream>

#include <htslib/kseq.h>

typedef uint64_t TAlphabet;

//NOTE: assumes that kBitsPerChar <= 64
const int kBitsPerChar = 3;
const int kMax = 1llu << kBitsPerChar;

class KMer {
    friend std::ostream& operator<<(std::ostream &os, const KMer &kmer);

    template <typename T>
    friend KMer& operator<<(KMer &kmer, const T &shift);
  public:
    KMer() {}
    template <typename T>
    KMer(const T &arr, size_t k) {
        memset(s_, 0, sizeof(s_));
        assert(k * kBitsPerChar < 256 && k >= 2
                && "String must be between lengths 2 and 256 / kBitsPerChar");
   
        for (int i = k - 2; i >= 0; --i) {
            assert(arr[i] + 1 < kMax && "Alphabet size too big for the given number of bits");
            *this <<= kBitsPerChar;
            s_[0] |= arr[i] + 1;
        }
        if (k >= 1) {
            *this <<= kBitsPerChar;
            s_[0] |= arr[k - 1] + 1;
        }
    }

    template <class Map, class String>
    KMer(const String &seq, Map &&to_alphabet);

    KMer(KMer &&other) {
        memcpy(s_, other.s_, sizeof(other.s_));
    }
    KMer(const KMer &other) {
        memcpy(s_, other.s_, sizeof(other.s_));
    }

    explicit KMer(const size_t &a, const size_t &b, const size_t &c, const size_t &d) {
        //seq_ = _mm256_set_epi64x(d,c,b,a);
        s_[0] = a;
        s_[1] = b;
        s_[2] = c;
        s_[3] = d;
    }

    explicit KMer(const size_t &a) {
        s_[0] = a;
        s_[1] = 0;
        s_[2] = 0;
        s_[3] = 0;
    }

    const size_t& nth(const size_t &i) const {
        return s_[i];
    }

    size_t& nth(const size_t &i) {
        return s_[i];
    }


    KMer& operator=(KMer &&other) {
        if (&(s_[0]) != &(other.s_[0])) {
            //TODO: vectorize this
            memcpy(s_, other.s_, sizeof(s_));
        }
        return *this;
    }
    KMer& operator=(const KMer &other) {
        if (&(s_[0]) != &(other.s_[0])) {
            //TODO: vectorize this
            memcpy(s_, other.s_, sizeof(s_));
        }
        return *this;
    }

    KMer operator~() {
        KMer that(*this);
        that.flip();
        return that;
    }

    KMer& flip() {
        for (uint8_t i = 0; i < 4; ++i) {
            s_[i] = ~s_[i];
        }
        return *this;
    }

    bool operator<(const KMer &other) const {
        int i;
        for (i = 3; i >= 0 && s_[i] == other.s_[i]; --i);
        return (i >= 0) && (s_[i] < other.s_[i]);
    }
    bool operator!=(const KMer &other) const {
        //TODO: vectorize this
        for (int i = 3; i >= 0; --i) {
            if (s_[i] != other.s_[i])
                return 1;
        }
        return 0;
    }
    bool operator==(const KMer &other) const {
        return !(*this != other);
    }

    TAlphabet operator[](size_t i) const;

    template <size_t bits_per_digit>
    uint64_t get_digit(size_t i) const;

    static bool compare_kmer_suffix(const KMer &k1,
                                    const KMer &k2, size_t minus = 0);

    std::string to_string(const std::string &alphabet) const;

    std::string to_ints() const {
        std::ostringstream os;
        for (uint8_t i = 0; i < 4; ++i) {
            os << s_[i] << " ";
        }
        return os.str();
    }

    //these functions piece together blocks when indexing between them
    KMer& operator<<=(const int shift) {
        if (shift >= 256) {
            memset(s_, 0, sizeof(s_));
        } else if (shift % 64 == 0) {
            int i = 3;
            for (; i >= shift / 64; --i) {
                s_[i] = s_[i - shift / 64];
            }
            for (; i >= 0; --i) {
                s_[i] = 0;
            }
        } else {
            int i = 3;
            for (; i > shift / 64; --i) {
                s_[i] = (s_[i - shift / 64] & ((1llu << (64 - (shift % 64))) - 1));
                s_[i] <<= (shift % 64);
                s_[i] |= s_[i - shift / 64 - 1] >> (64 - (shift % 64));
            }
            s_[i] = (s_[i - shift / 64] & ((1llu << (64 - (shift % 64))) - 1)) << (shift % 64);
            for (--i; i >= 0; --i) {
                s_[i] = 0;
            }
        }
        return *this;
    }


    KMer& operator>>=(const int shift) {
        if (shift >= 256) {
            memset(s_, 0, sizeof(s_));
        } else if (shift % 64 == 0) {
            int i = 0;
            for (; i + shift / 64 < 4; ++i) {
                s_[i] = s_[i + shift / 64];
            }
            for (; i < 4; ++i) {
                s_[i] = 0;
            }
        } else {
            int i = 0;
            for (; i + shift / 64 < 3; ++i) {
                s_[i] = s_[i + shift / 64] >> (shift % 64);
                s_[i] |= (s_[i + shift / 64 + 1] & ((1llu << (shift % 64)) - 1)) << (64 - (shift % 64));
            }
            s_[i] = s_[i + shift / 64] >> (shift % 64);
            for (++i; i < 4; ++i) {
                s_[i] = 0;
            }
        }
        return *this;
    }

    KMer& operator&=(const KMer &other) {
        for (uint8_t i = 0; i < 4; ++i) {
            s_[i] &= other.s_[i];
        }
        return *this;
    }

    KMer& operator|=(const KMer &other) {
        for (uint8_t i = 0; i < 4; ++i) {
            s_[i] |= other.s_[i];
        }
        return *this;
    }

    //When working with int types
    KMer& operator&=(const size_t &other) {
        s_[0] &= other;
        for (uint8_t i = 1; i < 4; ++i) {
            s_[i] = 0;
        }
        return *this;
    }
    template<typename T>
    KMer& operator|=(const T &other) {
        s_[0] |= other;
        return *this;
    }
    /**
     * Construct the next k-mer for s[6]s[5]s[4]s[3]s[2]s[1]s[7].
     * next = s[7]s[6]s[5]s[4]s[3]s[2]s[8]
     *      = s[7] << k + (kmer & mask) >> 1 + s[8].
     */

    template<typename T>
    KMer& update(const size_t &k, const T &edge) {
        KMer last(this->get(0));
        last <<= kBitsPerChar * k;
        *this >>= kBitsPerChar;
        *this |= last;
        this->nth(0) &= kErasingFirstCodeMask;
        *this |= edge + 1;
        return *this;
    }

  private:
<<<<<<< HEAD
    uint64_t s_[4]; // kmer sequence
    //__m256i seq_;

    TAlphabet get(size_t i) const;
=======
    uint256_t seq_; // kmer sequence
};
>>>>>>> a8cda960

    static const long kErasingFirstCodeMask = ~((1l << kBitsPerChar) - 1);

    };


template <class Map, class String>
KMer::KMer(const String &seq, Map &&to_alphabet) {
    std::vector<uint8_t> arr(seq.size());
    std::transform(seq.begin(), seq.end(), arr.begin(), to_alphabet);
    *this = KMer(arr.data(), arr.size());
}

<<<<<<< HEAD
=======
template <size_t digit_size>
uint64_t KMer::get_digit(size_t i) const {
    static_assert(digit_size <= 64, "too big digit");
    return static_cast<uint64_t>(seq_ >> (digit_size * i))
             % (1llu << digit_size);
}

/**
 * Construct the next k-mer for s[6]s[5]s[4]s[3]s[2]s[1]s[7].
 * next = s[7]s[6]s[5]s[4]s[3]s[2]s[8]
 *      = s[7] << k + (kmer & mask) >> 1 + s[8].
 */
void update_kmer(size_t k,
                 TAlphabet edge_label,
                 TAlphabet last,
                 uint256_t *kmer);

>>>>>>> a8cda960
#endif // __KMER_HPP__<|MERGE_RESOLUTION|>--- conflicted
+++ resolved
@@ -123,10 +123,23 @@
     TAlphabet operator[](size_t i) const;
 
     template <size_t bits_per_digit>
-    uint64_t get_digit(size_t i) const;
-
-    static bool compare_kmer_suffix(const KMer &k1,
-                                    const KMer &k2, size_t minus = 0);
+    uint64_t get_digit(size_t i) const {
+        static_assert(bits_per_digit <= 64, "too big digit");
+        int bit = bits_per_digit * i;
+        if (bit % 64 == 0) {
+            return static_cast<uint64_t>(this->nth(bit / 64) % (1llu << bits_per_digit));
+        }
+        else {
+            size_t result = this->nth(bit / 64) >> (bit % 64);
+            if (bit / 64 < 3) {
+                return static_cast<uint64_t>((result | ((this->nth(bit / 64 + 1)) << (64 - (bit % 64)))) % (1llu << bits_per_digit));
+            } else {
+                return static_cast<uint64_t>(result % (1llu << bits_per_digit));
+            }
+        }
+    }
+
+    
 
     std::string to_string(const std::string &alphabet) const;
 
@@ -218,6 +231,8 @@
         s_[0] |= other;
         return *this;
     }
+
+    
     /**
      * Construct the next k-mer for s[6]s[5]s[4]s[3]s[2]s[1]s[7].
      * next = s[7]s[6]s[5]s[4]s[3]s[2]s[8]
@@ -235,20 +250,17 @@
         return *this;
     }
 
+    static bool compare_kmer_suffix(const KMer &k1,
+                                    const KMer &k2, size_t minus = 0);
+
   private:
-<<<<<<< HEAD
     uint64_t s_[4]; // kmer sequence
     //__m256i seq_;
-
-    TAlphabet get(size_t i) const;
-=======
-    uint256_t seq_; // kmer sequence
+    static const long kErasingFirstCodeMask = ~((1l << kBitsPerChar) - 1);
+
+    // a character in the array + 1
+    TAlphabet get(size_t i) const { return get_digit<kBitsPerChar>(i); }
 };
->>>>>>> a8cda960
-
-    static const long kErasingFirstCodeMask = ~((1l << kBitsPerChar) - 1);
-
-    };
 
 
 template <class Map, class String>
@@ -258,24 +270,5 @@
     *this = KMer(arr.data(), arr.size());
 }
 
-<<<<<<< HEAD
-=======
-template <size_t digit_size>
-uint64_t KMer::get_digit(size_t i) const {
-    static_assert(digit_size <= 64, "too big digit");
-    return static_cast<uint64_t>(seq_ >> (digit_size * i))
-             % (1llu << digit_size);
-}
-
-/**
- * Construct the next k-mer for s[6]s[5]s[4]s[3]s[2]s[1]s[7].
- * next = s[7]s[6]s[5]s[4]s[3]s[2]s[8]
- *      = s[7] << k + (kmer & mask) >> 1 + s[8].
- */
-void update_kmer(size_t k,
-                 TAlphabet edge_label,
-                 TAlphabet last,
-                 uint256_t *kmer);
-
->>>>>>> a8cda960
+
 #endif // __KMER_HPP__