--- conflicted
+++ resolved
@@ -28,9 +28,9 @@
     KMer(const T &arr, size_t k) : s_{} {
         assert(k * kBitsPerChar < 256 && k >= 2
                 && "String must be between lengths 2 and 256 / kBitsPerChar");
-   
+
         for (int i = k - 2; i >= 0; --i) {
-            assert(arr[i] + 1 < (1ll << kBitsPerChar)
+            assert(static_cast<uint64_t>(arr[i] + 1) < (1llu << kBitsPerChar)
                     && "Alphabet size too big for the given number of bits");
             *this <<= kBitsPerChar;
             s_[0] |= arr[i] + 1;
@@ -187,11 +187,6 @@
         return *this;
     }
 
-<<<<<<< HEAD
-    for (int i = k - 2; i >= 0; --i) {
-        assert(static_cast<uint64_t>(arr[i] + 1) < (1llu << kBitsPerChar)
-                 && "Alphabet size too big for the given number of bits");
-=======
     //When working with int types
     KMer& operator&=(size_t other) {
         s_[0] &= other;
@@ -200,7 +195,6 @@
         }
         return *this;
     }
->>>>>>> 9e379032
 
     template<typename T>
     KMer& operator|=(const T &other) {
