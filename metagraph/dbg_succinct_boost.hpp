--- conflicted
+++ resolved
@@ -61,36 +61,30 @@
 
 //zero-based
 //if i==-1, then it gets W as a char
-<<<<<<< HEAD
 char getPos(ui256 &kmer, int64_t i, const std::string &alphabet, const uint64_t &alph_size) {
-=======
-char getPos(ui256 &kmer, int64_t i, const std::string alphabet, const uint64_t &alph_size) {
->>>>>>> f3811a66
     uint8_t curw = getW(kmer >> ((BPC)*(i+1)));
     if (curw == 127)
         return 0;
     return (curw < alph_size ? alphabet[curw] : 'N');
 }
 
-<<<<<<< HEAD
 char* kmertos(ui256 kmer, const std::string &alphabet, const uint64_t &alph_size) {
-=======
-char* kmertos(ui256 kmer, const std::string alphabet, const uint64_t &alph_size) {
->>>>>>> f3811a66
     char *seq = (char*)calloc(256/BPC+1, sizeof(char));
     for (uint8_t curpos=0;kmer;++curpos, kmer >>= BPC) {
         seq[curpos] = getPos(kmer, -1, alphabet, alph_size);
-    } 
+    }
     return seq;
 }
 
+//TODO: for now, this only returns 0
 size_t seqtokmer(std::vector<ui256> &kmers, const char *seq, const uint64_t &len, const uint64_t &k, const char *nt_lookup, const std::string &alphabet, bool add_bridge=true, unsigned int parallel=1, std::string suffix="") {
     char *bridge = (char*)malloc(k+2);
-    memset(bridge, 'X', k); 
+    memset(bridge, 'X', k);
+    if (!len)
+        return 0;
     bridge[k] = seq[0];
     bridge[k+1] = 0;
     size_t i=0;
-    size_t nkmers=0;
     //std::cout << "Loading next sequence with " << parallel << " threads\n";
     if (add_bridge) {
         for (i=0;i<std::min(k,len); ++i) {
@@ -100,7 +94,6 @@
             if (cursuff == suffix) {
                 kmers.push_back(stokmer(bridge, k+1, nt_lookup));
             }
-            nkmers++;
             memmove(bridge, bridge+1, k); 
             bridge[k]= (i+1 < len) ? seq[i+1] : 'X';
         }
@@ -121,25 +114,23 @@
             #pragma omp critical
             kmers.insert(kmers.end(), std::make_move_iterator(kmer_priv.begin()), std::make_move_iterator(kmer_priv.end()));
         }
-        nkmers += len-k;
         memcpy(bridge, seq+len-k, k); 
         bridge[k]='X';
     }   
     if (add_bridge) {
-        for (i=0;i<k;++i) {
+        for (i=0;i<std::min(k,len);++i) {
             std::string cursuff = std::string(bridge+k-suffix.length(),bridge+k);
             for (auto it = cursuff.begin(); it!=cursuff.end(); ++it)
                 *it = alphabet[(uint8_t)nt_lookup[(uint8_t)*it]];
             if (cursuff == suffix) {
                 kmers.push_back(stokmer(bridge, k+1, nt_lookup));
             }
-            nkmers++;
             memmove(bridge, bridge+1, k); 
             bridge[k]='X';
         }
     }
     free(bridge);
-    return nkmers;
+    return 0;
 }
 
 #endif