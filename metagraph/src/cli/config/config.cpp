#include "config.hpp"

#include <cstring>
#include <iostream>
#include <unordered_set>
#include <filesystem>

#include "common/threads/threading.hpp"
#include "common/utils/string_utils.hpp"
#include "common/utils/file_utils.hpp"
#include "seq_io/formats.hpp"
#include "kmer/kmer_extractor.hpp"


namespace mtg {
namespace cli {

using mtg::graph::boss::BOSS;
using mtg::graph::DeBruijnGraph;


const size_t Config::kDefaultIndexSuffixLen
    = 24 / std::log2(kmer::KmerExtractor2Bit().alphabet.size());

void print_welcome_message() {
    fprintf(stderr, "#############################\n");
    fprintf(stderr, "### Welcome to MetaGraph! ###\n");
    fprintf(stderr, "#############################\n\n");
}

Config::Config(int argc, char *argv[]) {
    // provide help overview if no identity was given
    if (argc == 1) {
        print_usage(argv[0]);
        exit(-1);
    }

    // parse identity from first command line argument
    if (!strcmp(argv[1], "build")) {
        identity = BUILD;
    } else if (!strcmp(argv[1], "clean")) {
        identity = CLEAN;
    } else if (!strcmp(argv[1], "merge")) {
        identity = MERGE;
    } else if (!strcmp(argv[1], "extend")) {
        identity = EXTEND;
    } else if (!strcmp(argv[1], "concatenate")) {
        identity = CONCATENATE;
        clear_dummy = true;
    } else if (!strcmp(argv[1], "compare")) {
        identity = COMPARE;
    } else if (!strcmp(argv[1], "align")) {
        identity = ALIGN;
    } else if (!strcmp(argv[1], "stats")) {
        identity = STATS;
    } else if (!strcmp(argv[1], "annotate")) {
        identity = ANNOTATE;
    } else if (!strcmp(argv[1], "merge_anno")) {
        identity = MERGE_ANNOTATIONS;
    } else if (!strcmp(argv[1], "query")) {
        identity = QUERY;
    } else if (!strcmp(argv[1], "server_query")) {
        identity = SERVER_QUERY;
    } else if (!strcmp(argv[1], "transform")) {
        identity = TRANSFORM;
    } else if (!strcmp(argv[1], "transform_anno")) {
        identity = TRANSFORM_ANNOTATION;
        tmp_dir = "OUTFBASE_TEMP_DIR";
        memory_available = 1000; // 1 TB
    } else if (!strcmp(argv[1], "assemble")) {
        identity = ASSEMBLE;
    } else if (!strcmp(argv[1], "relax_brwt")) {
        identity = RELAX_BRWT;
    } else if (!strcmp(argv[1], "--version")) {
        std::cout << "Version: " VERSION << std::endl;
        exit(0);
    } else if (!strcmp(argv[1], "--advanced")) {
        advanced = true;
        print_welcome_message();
        print_usage(argv[0]);
        exit(0);
    } else if (!strcmp(argv[1], "-h") || !strcmp(argv[1], "--help")) {
        print_welcome_message();
        print_usage(argv[0]);
        exit(0);
    } else {
        print_usage(argv[0]);
        exit(-1);
    }

    // provide help screen for chosen identity
    if (argc == 2) {
        print_usage(argv[0], identity);
        exit(-1);
    }

    const auto get_value = [&](int i) {
        assert(i > 0);
        assert(i < argc);

        if (i + 1 == argc) {
            std::cerr << "Error: no value provided for option "
                      << argv[i] << std::endl;
            print_usage(argv[0], identity);
            exit(-1);
        }
        return argv[i + 1];
    };

    bool print_usage_and_exit = false;
    bool xdrop_override = false;

    // parse remaining command line items
    for (int i = 2; i < argc; ++i) {
        if (!strcmp(argv[i], "-v") || !strcmp(argv[i], "--verbose")) {
            common::set_verbose(true);
        } else if (!strcmp(argv[i], "--mmap")) {
            utils::with_mmap(true);
        } else if (!strcmp(argv[i], "--print")) {
            print_graph = true;
        } else if (!strcmp(argv[i], "--advanced")) {
            advanced = true;
            if (argc == 3)
                print_usage_and_exit = true;
        } else if (!strcmp(argv[i], "--print-col-names")) {
            print_column_names = true;
        } else if (!strcmp(argv[i], "--print-internal")) {
            print_graph_internal_repr = true;
        } else if (!strcmp(argv[i], "--print-counts-hist")) {
            print_counts_hist = true;
        } else if (!strcmp(argv[i], "--coordinates")) {
            coordinates = true;
        } else if (!strcmp(argv[i], "--num-kmers-in-seq")) {
            // FYI: experimental
            std::cerr << "WARNING: Flag --num-kmers-in-seq is experimental and"
                         " should only be used for experimental purposes" << std::endl;
            num_kmers_in_seq = atoi(get_value(i++));
        } else if (!strcmp(argv[i], "--count-kmers")) {
            count_kmers = true;
        } else if (!strcmp(argv[i], "--count-width")) {
            count_width = atoi(get_value(i++));
        } else if (!strcmp(argv[i], "--fwd-and-reverse")) {
            forward_and_reverse = true;
        } else if (!strcmp(argv[i], "--mode")) {
            graph_mode = string_to_graphmode(get_value(i++));
        } else if (!strcmp(argv[i], "--query-mode")) {
            query_mode = string_to_querymode(get_value(i++));
        } else if (!strcmp(argv[i], "--complete")) {
            complete = true;
        } else if (!strcmp(argv[i], "--dynamic")) {
            dynamic = true;
        } else if (!strcmp(argv[i], "--mask-dummy")) {
            mark_dummy_kmers = true;
        } else if (!strcmp(argv[i], "--anno-filename")) {
            filename_anno = true;
        } else if (!strcmp(argv[i], "--anno-header")) {
            annotate_sequence_headers = true;
        } else if (!strcmp(argv[i], "--header-comment-delim")) {
            fasta_anno_comment_delim = std::string(get_value(i++));
        } else if (!strcmp(argv[i], "--anno-label")) {
            anno_labels.emplace_back(get_value(i++));
        } else if (!strcmp(argv[i], "--coord-binsize")) {
            genome_binsize_anno = atoi(get_value(i++));
        } else if (!strcmp(argv[i], "--suppress-unlabeled")) {
            suppress_unlabeled = true;
        } else if (!strcmp(argv[i], "--sparse")) {
            sparse = true;
        } else if (!strcmp(argv[i], "--cache")) {
            num_columns_cached = atoi(get_value(i++));
        } else if (!strcmp(argv[i], "--batch-size")) {
            query_batch_size = atoll(get_value(i++));
        } else if (!strcmp(argv[i], "-p") || !strcmp(argv[i], "--parallel")) {
            set_num_threads(atoi(get_value(i++)));
        } else if (!strcmp(argv[i], "--parallel-nodes")) {
            parallel_nodes = atoi(get_value(i++));
        } else if (!strcmp(argv[i], "--threads-each")) {
            parallel_each = atoi(get_value(i++));
        } else if (!strcmp(argv[i], "--max-path-length")) {
            max_path_length = atoi(get_value(i++));
        } else if (!strcmp(argv[i], "--parts-total")) {
            parts_total = atoi(get_value(i++));
        } else if (!strcmp(argv[i], "--part-idx")) {
            part_idx = atoi(get_value(i++));
        } else if (!strcmp(argv[i], "-b") || !strcmp(argv[i], "--bins-per-thread")) {
            num_bins_per_thread = atoi(get_value(i++));
        } else if (!strcmp(argv[i], "-k") || !strcmp(argv[i], "--kmer-length")) {
            k = atoi(get_value(i++));
        } else if (!strcmp(argv[i], "--min-count")) {
            min_count = std::max(atoi(get_value(i++)), 1);
        } else if (!strcmp(argv[i], "--max-count")) {
            max_count = atoi(get_value(i++));
        } else if (!strcmp(argv[i], "--min-count-q")) {
            min_count_quantile = std::max(std::stod(get_value(i++)), 0.);
        } else if (!strcmp(argv[i], "--max-count-q")) {
            max_count_quantile = std::min(std::stod(get_value(i++)), 1.);
        } else if (!strcmp(argv[i], "--count-bins-q")) {
            for (const auto &border : utils::split_string(get_value(i++), " ")) {
                count_slice_quantiles.push_back(std::stod(border));
            }
        } else if (!strcmp(argv[i], "--count-quantiles")) {
            for (const auto &p : utils::split_string(get_value(i++), " ")) {
                count_quantiles.push_back(std::stod(p));
            }
        } else if (!strcmp(argv[i], "--aggregate-columns")) {
            aggregate_columns = true;
        } else if (!strcmp(argv[i], "--compute-overlap")) {
            intersected_columns = get_value(i++);
        } else if (!strcmp(argv[i], "--min-fraction")) {
            min_fraction = std::stod(get_value(i++));
        } else if (!strcmp(argv[i], "--max-fraction")) {
            max_fraction = std::stod(get_value(i++));
        } else if (!strcmp(argv[i], "--min-value")) {
            min_value = atoi(get_value(i++));
        } else if (!strcmp(argv[i], "--max-value")) {
            max_value = atoi(get_value(i++));
        } else if (!strcmp(argv[i], "--mem-cap-gb")) {
            memory_available = atof(get_value(i++));
        } else if (!strcmp(argv[i], "--dump-text-anno")) {
            dump_text_anno = true;
        } else if (!strcmp(argv[i], "--min-kmers-fraction-label")) {
            discovery_fraction = std::stof(get_value(i++));
        } else if (!strcmp(argv[i], "--align-rel-score-cutoff")) {
            alignment_rel_score_cutoff = std::stof(get_value(i++));
        } else if (!strcmp(argv[i], "--min-kmers-fraction-graph")) {
            presence_fraction = std::stof(get_value(i++));
        } else if (!strcmp(argv[i], "--query-presence")) {
            query_presence = true;
<<<<<<< HEAD
        } else if (!strcmp(argv[i], "--query-counts")) {
            query_counts = true;
        } else if (!strcmp(argv[i], "--query-coords")) {
            query_coords = true;
        } else if (!strcmp(argv[i], "--query-reads")) {
            query_reads = true;
        } else if (!strcmp(argv[i], "--label-based")) {
            label_based = true;
        } else if (!strcmp(argv[i], "--manifest-file")) {
            manifest_file = std::string(get_value(i++));
=======
>>>>>>> b756d5e6
        } else if (!strcmp(argv[i], "--verbose-output")) {
            verbose_output = true;
        } else if (!strcmp(argv[i], "--filter-present")) {
            filter_present = true;
        } else if (!strcmp(argv[i], "--map")) {
            map_sequences = true;
        } else if (!strcmp(argv[i], "--align")) {
            align_sequences = true;
        } else if (!strcmp(argv[i], "--align-only-forwards")) {
            align_only_forwards = true;
        } else if (!strcmp(argv[i], "--align-edit-distance")) {
            alignment_edit_distance = true;
        } else if (!strcmp(argv[i], "--align-chain")) {
            alignment_chain = true;
        } else if (!strcmp(argv[i], "--align-post-chain")) {
            alignment_post_chain = true;
        } else if (!strcmp(argv[i], "--align-no-seed-complexity-filter")) {
            alignment_seed_complexity_filter = false;
        } else if (!strcmp(argv[i], "--max-hull-depth")) {
            max_hull_depth = atoll(get_value(i++));
        } else if (!strcmp(argv[i], "--batch-align")) {
            batch_align = true;
        } else if (!strcmp(argv[i], "--align-length")) {
            alignment_length = atoi(get_value(i++));
        } else if (!strcmp(argv[i], "--align-match-score")) {
            alignment_match_score = atoi(get_value(i++));
        } else if (!strcmp(argv[i], "--align-mm-transition-penalty")) {
            alignment_mm_transition_score = atoi(get_value(i++));
        } else if (!strcmp(argv[i], "--align-mm-transversion-penalty")) {
            alignment_mm_transversion_score = atoi(get_value(i++));
        } else if (!strcmp(argv[i], "--align-gap-open-penalty")) {
            alignment_gap_opening_penalty = atoi(get_value(i++));
        } else if (!strcmp(argv[i], "--align-gap-extension-penalty")) {
            alignment_gap_extension_penalty = atoi(get_value(i++));
        } else if (!strcmp(argv[i], "--align-end-bonus")) {
            alignment_end_bonus = atoi(get_value(i++));
        } else if (!strcmp(argv[i], "--align-alternative-alignments")) {
            alignment_num_alternative_paths = atoi(get_value(i++));
        } else if (!strcmp(argv[i], "--align-min-path-score")) {
            alignment_min_path_score = atoi(get_value(i++));
        } else if (!strcmp(argv[i], "--align-xdrop")) {
            alignment_xdrop = atol(get_value(i++));
            xdrop_override = true;
        } else if (!strcmp(argv[i], "--align-min-seed-length")) {
            alignment_min_seed_length = atoi(get_value(i++));
        } else if (!strcmp(argv[i], "--align-max-seed-length")) {
            alignment_max_seed_length = atoi(get_value(i++));
        } else if (!strcmp(argv[i], "--align-max-num-seeds-per-locus")) {
            alignment_max_num_seeds_per_locus = atoi(get_value(i++));
        } else if (!strcmp(argv[i], "--align-max-nodes-per-seq-char")) {
            alignment_max_nodes_per_seq_char = std::stof(get_value(i++));
        } else if (!strcmp(argv[i], "--align-min-exact-match")) {
            alignment_min_exact_match = std::stof(get_value(i++));
        } else if (!strcmp(argv[i], "--max-hull-forks")) {
            max_hull_forks = atoi(get_value(i++));
        } else if (!strcmp(argv[i], "--align-max-ram")) {
            alignment_max_ram = std::stof(get_value(i++));
        } else if (!strcmp(argv[i], "-f") || !strcmp(argv[i], "--frequency")) {
            frequency = atoi(get_value(i++));
        } else if (!strcmp(argv[i], "-d") || !strcmp(argv[i], "--distance")) {
            distance = atoi(get_value(i++));
        } else if (!strcmp(argv[i], "-o") || !strcmp(argv[i], "--outfile-base")) {
            outfbase = std::string(get_value(i++));
        } else if (!strcmp(argv[i], "--reference")) {
            refpath = std::string(get_value(i++));
        } else if (!strcmp(argv[i], "--header-delimiter")) {
            fasta_header_delimiter = std::string(get_value(i++));
        } else if (!strcmp(argv[i], "--labels-delimiter")) {
            anno_labels_delimiter = std::string(get_value(i++));
        } else if (!strcmp(argv[i], "--separately")) {
            separately = true;
        } else if (!strcmp(argv[i], "--num-top-labels")) {
            num_top_labels = atoi(get_value(i++));
        } else if (!strcmp(argv[i], "--port")) {
            port = atoi(get_value(i++));
        } else if (!strcmp(argv[i], "--address")) {
            host_address = get_value(i++);
        }else if (!strcmp(argv[i], "--suffix")) {
            suffix = get_value(i++);
        } else if (!strcmp(argv[i], "--diff-assembly-rules")) {
            assembly_config_file = get_value(i++);
        } else if (!strcmp(argv[i], "--initialize-bloom")) {
            initialize_bloom = true;
        } else if (!strcmp(argv[i], "--bloom-fpp")) {
            bloom_fpp = std::stof(get_value(i++));
        } else if (!strcmp(argv[i], "--bloom-bpk")) {
            bloom_bpk = std::stof(get_value(i++));
        } else if (!strcmp(argv[i], "--bloom-max-num-hash-functions")) {
            bloom_max_num_hash_functions = atoi(get_value(i++));
        } else if (!strcmp(argv[i], "--state")) {
            state = string_to_state(get_value(i++));

        } else if (!strcmp(argv[i], "--anno-type")) {
            anno_type = string_to_annotype(get_value(i++));
        } else if (!strcmp(argv[i], "--graph")) {
            graph_type = string_to_graphtype(get_value(i++));
        } else if (!strcmp(argv[i], "--rename-cols")) {
            rename_instructions_file = std::string(get_value(i++));
        } else if (!strcmp(argv[i], "-a") || !strcmp(argv[i], "--annotator")) {
            infbase_annotators.emplace_back(get_value(i++));
        } else if (!strcmp(argv[i], "-i") || !strcmp(argv[i], "--infile-base")) {
            infbase = std::string(get_value(i++));
        } else if (!strcmp(argv[i], "--to-adj-list")) {
            to_adj_list = true;
        } else if (!strcmp(argv[i], "--to-fasta")) {
            to_fasta = true;
        } else if (!strcmp(argv[i], "--enumerate")) {
            enumerate_out_sequences = true;
        } else if (!strcmp(argv[i], "--to-gfa")) {
            to_gfa = true;
        } else if (!strcmp(argv[i], "--compacted")) {
            output_compacted = true;
        } else if (!strcmp(argv[i], "--json")) {
            output_json = true;
        } else if (!strcmp(argv[i], "--unitigs")) {
            to_fasta = true;
            unitigs = true;
        } else if (!strcmp(argv[i], "--primary-kmers")) {
            kmers_in_single_form = true;
        } else if (!strcmp(argv[i], "--header")) {
            header = std::string(get_value(i++));
        } else if (!strcmp(argv[i], "--prune-tips")) {
            min_tip_size = atoi(get_value(i++));
        } else if (!strcmp(argv[i], "--prune-unitigs")) {
            min_unitig_median_kmer_abundance = atoi(get_value(i++));
        } else if (!strcmp(argv[i], "--fallback")) {
            fallback_abundance_cutoff = atoi(get_value(i++));
        } else if (!strcmp(argv[i], "--smoothing-window")) {
            smoothing_window = atoi(get_value(i++));
        } else if (!strcmp(argv[i], "--num-singletons")) {
            num_singleton_kmers = atoll(get_value(i++));
        } else if (!strcmp(argv[i], "--count-dummy")) {
            count_dummy = true;
        } else if (!strcmp(argv[i], "--clear-dummy")) {
            clear_dummy = true;
        } else if (!strcmp(argv[i], "--inplace")) {
            inplace = true;
        } else if (!strcmp(argv[i], "--index-ranges")) {
            node_suffix_length = atoi(get_value(i++));
        } else if (!strcmp(argv[i], "--no-postprocessing")) {
            clear_dummy = false;
        } else if (!strcmp(argv[i], "-l") || !strcmp(argv[i], "--len-suffix")) {
            suffix_len = atoi(get_value(i++));
        //} else if (!strcmp(argv[i], "-t") || !strcmp(argv[i], "--threads")) {
        //    num_threads = atoi(get_value(i++));
        //} else if (!strcmp(argv[i], "--debug")) {
        //    debug = true;
        } else if (!strcmp(argv[i], "--greedy")) {
            greedy_brwt = true;
        } else if (!strcmp(argv[i], "--row-diff-stage")) {
            row_diff_stage = atoi(get_value(i++));
        } else if (!strcmp(argv[i], "--linkage")) {
            cluster_linkage = true;
        } else if (!strcmp(argv[i], "--subsample")) {
            num_rows_subsampled = atoll(get_value(i++));
        } else if (!strcmp(argv[i], "--subsample-rows")) {
            subsample_rows = true;
        } else if (!strcmp(argv[i], "--linkage-file")) {
            linkage_file = get_value(i++);
        } else if (!strcmp(argv[i], "--arity")) {
            arity_brwt = atoi(get_value(i++));
        } else if (!strcmp(argv[i], "--relax-arity")) {
            relax_arity_brwt = atoi(get_value(i++));
        } else if (!strcmp(argv[i], "--RA-ivbuff-size")) {
            RA_ivbuffer_size = atoll(get_value(i++));
        // } else if (!strcmp(argv[i], "--cache-size")) {
        //     row_cache_size = atoi(get_value(i++));
        } else if (!strcmp(argv[i], "-h") || !strcmp(argv[i], "--help")) {
            print_welcome_message();
            print_usage(argv[0], identity);
            exit(0);
        } else if (!strcmp(argv[i], "--disk-swap")) {
            tmp_dir = get_value(i++);
        } else if (!strcmp(argv[i], "--disk-cap-gb")) {
            disk_cap_bytes = atoi(get_value(i++)) * 1e9;
        } else if (argv[i][0] == '-') {
            fprintf(stderr, "\nERROR: Unknown option %s\n\n", argv[i]);
            print_usage(argv[0], identity);
            exit(-1);
        } else {
            fnames.push_back(argv[i]);
        }
    }

    if (parallel_nodes == static_cast<unsigned int>(-1))
        parallel_nodes = get_num_threads();

    if (identity == TRANSFORM && to_fasta)
        identity = CLEAN;

    if (!xdrop_override && alignment_chain)
        alignment_xdrop = 100;

    // given kmc_pre and kmc_suf pair, only include one
    // this still allows for the same file to be included multiple times
    std::unordered_set<std::string> kmc_file_set;

    for (auto it = fnames.begin(); it != fnames.end(); ++it) {
        if (seq_io::file_format(*it) == "KMC"
                && !kmc_file_set.insert(utils::remove_suffix(*it, ".kmc_pre", ".kmc_suf")).second)
            fnames.erase(it--);
    }

    if (!print_usage_and_exit && !fnames.size()
                      && identity != STATS
                      && identity != SERVER_QUERY
                      && !(identity == BUILD && complete)
                      && !(identity == CONCATENATE && !infbase.empty())) {
        std::string line;
        while (std::getline(std::cin, line)) {
            if (line.size())
                fnames.push_back(line);
        }
    }

    if (!count_slice_quantiles.size()) {
        count_slice_quantiles.push_back(0);
        count_slice_quantiles.push_back(1);
    }

    if (count_width <= 1) {
        std::cerr << "Error: bad value for count-width, need at least 2 bits"
                     " to represent k-mer abundance" << std::endl;
        print_usage_and_exit = true;
    }
    if (!count_kmers)
        count_width = 0;

    if (count_width > 32) {
        std::cerr << "Error: bad value for count-width, can use maximum 32 bits"
                     " to represent k-mer abundance" << std::endl;
        print_usage_and_exit = true;
    }

    for (size_t i = 1; i < count_slice_quantiles.size(); ++i) {
        if (count_slice_quantiles[i - 1] >= count_slice_quantiles[i]) {
            std::cerr << "Error: bin count quantiles must be provided in strictly increasing order"
                      << std::endl;
            print_usage_and_exit = true;
        }
    }
    if (count_slice_quantiles.front() < 0 || count_slice_quantiles.back() > 1) {
        std::cerr << "Error: bin count quantiles must be in range [0, 1]"
                  << std::endl;
        print_usage_and_exit = true;
    }
    if (count_slice_quantiles.size() == 1) {
        std::cerr << "Error: provide at least two bin count borders"
                  << std::endl;
        print_usage_and_exit = true;
    }

    if (min_fraction < 0 || min_fraction > 1 || max_fraction < 0 || max_fraction > 1) {
        std::cerr << "Error: min_fraction and max_fraction must be in range [0, 1]"
                  << std::endl;
        print_usage_and_exit = true;
    }

#if _PROTEIN_GRAPH
    if (graph_mode != DeBruijnGraph::BASIC || forward_and_reverse) {
        std::cerr << "Error: reverse complement not defined for protein alphabets"
                  << std::endl;
        print_usage_and_exit = true;
    }
#endif

    if (tmp_dir == "OUTFBASE_TEMP_DIR") {
        tmp_dir = std::filesystem::path(outfbase).remove_filename();
    }
    utils::set_swap_path(tmp_dir);

    if (identity != CONCATENATE
            && identity != STATS
            && identity != SERVER_QUERY
            && !(identity == TRANSFORM_ANNOTATION && anno_type == Config::RowDiff)
            && !(identity == BUILD && complete)
            && !fnames.size()) {
        std::cerr << "Error: No input file(s) passed" << std::endl;
        print_usage_and_exit = true;
    }

    if (identity == CONCATENATE && !(fnames.empty() ^ infbase.empty())) {
        std::cerr << "Error: Either set all chunk filenames"
                  << " or use the -i and -l options" << std::endl;
        print_usage_and_exit = true;
    }

    if (alignment_min_seed_length > alignment_max_seed_length) {
        std::cerr << "Error: min_seed_length must be <= max_seed_length" << std::endl;
        print_usage_and_exit = true;
    }

    // only the best alignment is used in query
    // |alignment_num_alternative_paths| must be set to 1
    if (identity == QUERY && align_sequences
                          && alignment_num_alternative_paths != 1)
        print_usage_and_exit = true;

    if (identity == ALIGN && infbase.empty())
        print_usage_and_exit = true;

    if (identity == ALIGN &&
            (alignment_mm_transition_score < 0
            || alignment_mm_transversion_score < 0
            || alignment_gap_opening_penalty < 0
            || alignment_gap_extension_penalty < 0)) {
        std::cerr << "Error: alignment penalties should be given as positive integers"
                  << std::endl;
        print_usage_and_exit = true;
    }

    if (count_kmers || query_presence)
        map_sequences = true;

    if ((identity == QUERY || identity == SERVER_QUERY) && infbase.empty())
        print_usage_and_exit = true;

    if ((identity == QUERY || identity == SERVER_QUERY || identity == ALIGN)
            && alignment_num_alternative_paths == 0) {
        std::cerr << "Error: align-alternative-alignments must be > 0" << std::endl;
        print_usage_and_exit = true;
    }

    if (identity == ANNOTATE && infbase.empty())
        print_usage_and_exit = true;

    if ((identity == ANNOTATE || identity == EXTEND) && infbase_annotators.size() > 1) {
        std::cerr << "Error: one annotator at most is allowed for extension." << std::endl;
        print_usage_and_exit = true;
    }

    if (identity == ANNOTATE
            && !filename_anno && !annotate_sequence_headers && !anno_labels.size()) {
        std::cerr << "Error: no annotation labels passed (see flags --anno-filename --anno-header --anno-label)" << std::endl;
        print_usage_and_exit = true;
    }

    if (identity == ASSEMBLE
            && (infbase_annotators.size() && assembly_config_file.empty())) {
        std::cerr << "Error: annotator passed, but no differential assembly rule config file provided" << std::endl;
        print_usage_and_exit = true;
    }

    if (identity == EXTEND && infbase.empty())
        print_usage_and_exit = true;

    if ((identity == QUERY || identity == SERVER_QUERY) && infbase_annotators.size() != 1)
        print_usage_and_exit = true;

    if ((identity == TRANSFORM
            || identity == CLEAN
            || identity == ASSEMBLE
            || identity == RELAX_BRWT)
                    && fnames.size() != 1) {
        std::cerr << "Error: exactly one graph must be provided for this mode" << std::endl;
        print_usage_and_exit = true;
    }

    if ((identity == TRANSFORM
            || identity == BUILD
            || identity == ANNOTATE
            || identity == CONCATENATE
            || identity == EXTEND
            || identity == MERGE
            || identity == CLEAN
            || identity == TRANSFORM_ANNOTATION
            || identity == MERGE_ANNOTATIONS
            || identity == ASSEMBLE
            || identity == RELAX_BRWT)
                    && outfbase.empty())
        print_usage_and_exit = true;

    if (identity == TRANSFORM_ANNOTATION) {
        const bool to_row_diff = anno_type == RowDiff
                                    || anno_type == RowDiffBRWT
                                    || anno_type == RowDiffDisk
                                    || anno_type == IntRowDiffBRWT
                                    || anno_type == IntRowDiffDisk
                                    || anno_type == RowDiffRowFlat
                                    || anno_type == RowDiffRowSparse
                                    || anno_type == RowDiffDiskCoord
                                    || anno_type == RowDiffBRWTCoord
                                    || anno_type == RowDiffCoord;
        if (to_row_diff && !infbase.size()) {
            std::cerr << "Path to graph must be passed with '-i <GRAPH>'" << std::endl;
            print_usage_and_exit = true;
        } else if (!to_row_diff && infbase.size()) {
            std::cerr << "Graph is only required for transform to row_diff types" << std::endl;
            print_usage_and_exit = true;
        }
    }

    if (identity == MERGE && fnames.size() < 2)
        print_usage_and_exit = true;

    if (identity == COMPARE && fnames.size() != 2)
        print_usage_and_exit = true;

    if (discovery_fraction < 0 || discovery_fraction > 1)
        print_usage_and_exit = true;

    if (presence_fraction < 0 || presence_fraction > 1)
        print_usage_and_exit = true;

    if (min_count >= max_count) {
        std::cerr << "Error: max-count must be greater than min-count" << std::endl;
        print_usage(argv[0], identity);
    }

    if (alignment_max_seed_length < alignment_min_seed_length) {
        std::cerr << "Error: align-max-seed-length has to be at least align-min-seed-length" << std::endl;
        print_usage_and_exit = true;
    }

    if (bloom_fpp <= 0.0 || bloom_fpp > 1.0) {
        std::cerr << "Error: bloom-fpp must be > 0.0 and < 1.0" << std::endl;
        print_usage_and_exit = true;
    }

    if (bloom_bpk <= 0.0) {
        std::cerr << "Error: bloom-bpk must > 0.0" << std::endl;
        print_usage_and_exit = true;
    }

    if (initialize_bloom && bloom_bpk == 0.0 && bloom_fpp == 1.0) {
        std::cerr << "Error: at least one of 0.0 < bloom_fpp < 1.0 or 0.0 < bloom_bpk must be true" << std::endl;
        print_usage_and_exit = true;
    }

    if (outfbase.size()
            && !(utils::check_if_writable(outfbase)
                    || (separately
                        && std::filesystem::is_directory(std::filesystem::status(outfbase))))) {
        std::cerr << "Error: Can't write to " << outfbase << std::endl
                  << "Check if the path is correct" << std::endl;
        exit(1);
    }

    // if misused, provide help screen for chosen identity and exit
    if (print_usage_and_exit) {
        print_usage(argv[0], identity);
        exit(-1);
    }
}


std::string Config::state_to_string(BOSS::State state) {
    switch (state) {
        case BOSS::State::STAT:
            return "stat";
        case BOSS::State::DYN:
            return "dynamic";
        case BOSS::State::SMALL:
            return "small";
        case BOSS::State::FAST:
            return "fast";
    }
    throw std::runtime_error("Never happens");
}

BOSS::State Config::string_to_state(const std::string &string) {
    if (string == "stat") {
        return BOSS::State::STAT;
    } else if (string == "dynamic") {
        return BOSS::State::DYN;
    } else if (string == "small") {
        return BOSS::State::SMALL;
    } else if (string == "fast") {
        return BOSS::State::FAST;
    } else {
        throw std::runtime_error("Error: unknown graph state");
    }
}

std::string Config::annotype_to_string(AnnotationType state) {
    switch (state) {
        case ColumnCompressed:
            return "column";
        case RowCompressed:
            return "row";
        case BRWT:
            return "brwt";
        case BinRelWT:
            return "bin_rel_wt";
        case RowFlat:
            return "flat";
        case RBFish:
            return "rbfish";
        case RbBRWT:
            return "rb_brwt";
        case RowDiff:
            return "row_diff";
        case RowDiffBRWT:
            return "row_diff_brwt";
        case RowDiffRowFlat:
            return "row_diff_flat";
        case RowDiffRowSparse:
            return "row_diff_sparse";
        case RowSparse:
            return "row_sparse";
        case RowDiffDisk:
            return "row_diff_disk";
        case IntRowDiffDisk:
            return "row_diff_int_disk";
        case RowDiffDiskCoord:
            return "row_diff_disk_coord";
        case IntBRWT:
            return "int_brwt";
        case IntRowDiffBRWT:
            return "row_diff_int_brwt";
        case ColumnCoord:
            return "column_coord";
        case BRWTCoord:
            return "brwt_coord";
        case RowDiffCoord:
            return "row_diff_coord";
        case RowDiffBRWTCoord:
            return "row_diff_brwt_coord";
    }
    throw std::runtime_error("Never happens");
}

Config::AnnotationType Config::string_to_annotype(const std::string &string) {
    if (string == "column") {
        return AnnotationType::ColumnCompressed;
    } else if (string == "row") {
        return AnnotationType::RowCompressed;
    } else if (string == "brwt") {
        return AnnotationType::BRWT;
    } else if (string == "bin_rel_wt") {
        return AnnotationType::BinRelWT;
    } else if (string == "flat") {
        return AnnotationType::RowFlat;
    } else if (string == "rbfish") {
        return AnnotationType::RBFish;
    } else if (string == "rb_brwt") {
        return AnnotationType::RbBRWT;
    } else if (string == "row_diff") {
        return AnnotationType::RowDiff;
    } else if (string == "row_diff_brwt") {
        return AnnotationType::RowDiffBRWT;
    } else if (string == "row_diff_flat") {
        return AnnotationType::RowDiffRowFlat;
    } else if (string == "row_diff_sparse") {
        return AnnotationType::RowDiffRowSparse;
    } else if (string == "row_sparse") {
        return AnnotationType::RowSparse;
    } else if (string == "row_diff_disk") {
        return AnnotationType::RowDiffDisk;
    } else if (string == "row_diff_int_disk") {
        return AnnotationType::IntRowDiffDisk;
    } else if (string == "row_diff_disk_coord") {
        return AnnotationType::RowDiffDiskCoord;
    } else if (string == "int_brwt") {
        return AnnotationType::IntBRWT;
    } else if (string == "row_diff_int_brwt") {
        return AnnotationType::IntRowDiffBRWT;
    } else if (string == "column_coord") {
        return AnnotationType::ColumnCoord;
    } else if (string == "brwt_coord") {
        return AnnotationType::BRWTCoord;
    } else if (string == "row_diff_coord") {
        return AnnotationType::RowDiffCoord;
    } else if (string == "row_diff_brwt_coord") {
        return AnnotationType::RowDiffBRWTCoord;
    } else {
        std::cerr << "Error: unknown annotation representation" << std::endl;
        exit(1);
    }
}

Config::GraphType Config::string_to_graphtype(const std::string &string) {
    if (string == "succinct") {
        return GraphType::SUCCINCT;

    } else if (string == "hash") {
        return GraphType::HASH;

    } else if (string == "hashpacked") {
        return GraphType::HASH_PACKED;

    } else if (string == "hashstr") {
        return GraphType::HASH_STR;

    } else if (string == "hashfast") {
        return GraphType::HASH_FAST;

    } else if (string == "bitmap") {
        return GraphType::BITMAP;

    } else {
        std::cerr << "Error: unknown graph representation" << std::endl;
        exit(1);
    }
}

std::string Config::graphmode_to_string(DeBruijnGraph::Mode mode) {
    switch (mode) {
        case DeBruijnGraph::BASIC:
            return "basic";
        case DeBruijnGraph::CANONICAL:
            return "canonical";
        case DeBruijnGraph::PRIMARY:
            return "primary";
    }
    throw std::runtime_error("Never happens");
}

DeBruijnGraph::Mode Config::string_to_graphmode(const std::string &string) {
    if (string == "basic") {
        return DeBruijnGraph::BASIC;

    } else if (string == "canonical") {
        return DeBruijnGraph::CANONICAL;

    } else if (string == "primary") {
        return DeBruijnGraph::PRIMARY;

    } else {
        std::cerr << "Error: unknown graph mode" << std::endl;
        exit(1);
    }
}

std::string Config::querymode_to_string(QueryMode mode) {
    switch (mode) {
        case QueryMode::LABELS:
                return "labels";
        case QueryMode::MATCHES:
                return "matches";
        case QueryMode::COUNTS_SUM:
                return "counts-sum";
        case QueryMode::COUNTS:
                return "counts";
        case QueryMode::COORDS:
                return "coords";
        case QueryMode::SIGNATURE:
                return "signature";
    }
    throw std::runtime_error("Never happens");
}

QueryMode Config::string_to_querymode(const std::string &string) {
    if (string == "labels") {
        return QueryMode::LABELS;
    } else if (string == "matches") {
        return QueryMode::MATCHES;
    } else if (string == "counts-sum") {
        return QueryMode::COUNTS_SUM;
    } else if (string == "counts") {
        return QueryMode::COUNTS;
    } else if (string == "coords") {
        return QueryMode::COORDS;
    } else if (string == "signature") {
        return QueryMode::SIGNATURE;
    } else {
        std::cerr << "Error: unknown query mode. Check value passed with flag '--query-mode'." << std::endl;
        exit(1);
    }
}


void Config::print_usage(const std::string &prog_name, IdentityType identity) {
    const char annotation_list[] = "\t\t( column, brwt, rb_brwt, int_brwt,\n"
                                   "\t\t  column_coord, brwt_coord, row_diff_coord, row_diff_brwt_coord,\n"
                                   "\t\t  row_diff, row_diff_brwt, row_diff_flat, row_diff_sparse, row_diff_int_brwt,\n"
                                   "\t\t  row_diff_disk, row_diff_int_disk, row_diff_disk_coord,\n"
                                   "\t\t  row, flat, row_sparse, rbfish, bin_rel_wt )";

    switch (identity) {
        case NO_IDENTITY: {
            fprintf(stderr, "Usage: %s <command> [command specific options]\n\n", prog_name.c_str());

            fprintf(stderr, "Available commands:\n");

            fprintf(stderr, "\tbuild\t\tconstruct a graph object from input sequence\n");
            fprintf(stderr, "\t\t\tfiles in fast[a|q] formats into a given graph\n\n");

            fprintf(stderr, "\tclean\t\tclean an existing graph and extract sequences from it\n");
            fprintf(stderr, "\t\t\tin fast[a|q] formats\n\n");

            fprintf(stderr, "\ttransform\tgiven a graph, transform it to other formats\n\n");

if (advanced) {
            fprintf(stderr, "\textend\t\textend an existing graph with new sequences from\n");
            fprintf(stderr, "\t\t\tfiles in fast[a|q] formats\n\n");

            fprintf(stderr, "\tmerge\t\tintegrate a given set of graph structures\n");
            fprintf(stderr, "\t\t\tand output a new graph structure\n\n");

            fprintf(stderr, "\tconcatenate\tcombine the results of the external merge or\n");
            fprintf(stderr, "\t\t\tconstruction and output the resulting graph structure\n\n");

            fprintf(stderr, "\tcompare\t\tcheck whether two given graphs are identical\n\n");
}
            fprintf(stderr, "\talign\t\talign sequences provided in fast[a|q] files to graph\n\n");

            fprintf(stderr, "\tannotate\tgiven a graph and a fast[a|q] file, annotate\n");
            fprintf(stderr, "\t\t\tthe respective kmers\n\n");
if (advanced) {
            fprintf(stderr, "\tmerge_anno\tmerge annotations\n\n");
}
            fprintf(stderr, "\trelax_brwt\toptimize the tree structure in brwt annotator\n\n");

            fprintf(stderr, "\ttransform_anno\tchange representation of the graph annotation\n\n");

            fprintf(stderr, "\tassemble\tgiven a graph, extract sequences from it\n\n");

            fprintf(stderr, "\tquery\t\tannotate sequences from fast[a|q] files\n\n");
            fprintf(stderr, "\tserver_query\tannotate received sequences and send annotations back\n\n");

            fprintf(stderr, "\tstats\t\tprint graph statistics for given graph(s) or annotation\n\n");

            fprintf(stderr, "General options:\n");
            fprintf(stderr, "\t--advanced \tshow other advanced and legacy options [off]\n");
            fprintf(stderr, "\t--version \tprint version\n");
            fprintf(stderr, "\n");
            return;
        }
        case BUILD: {
            fprintf(stderr, "Usage: %s build [options] -o <outfile-base> FILE1 [[FILE2] ...]\n"
                            "\tEach input file is given in FASTA, FASTQ, VCF, or KMC format.\n"
                            "\tNote that VCF files must be in plain text or bgzip format.\n\n", prog_name.c_str());

            fprintf(stderr, "Available options for build:\n");
            fprintf(stderr, "\t   --min-count [INT] \tmin k-mer abundance, including [1]\n");
            fprintf(stderr, "\t   --max-count [INT] \tmax k-mer abundance, excluding [inf]\n");
            fprintf(stderr, "\t   --min-count-q [INT] \tmin k-mer abundance quantile (min-count is used by default) [0.0]\n");
            fprintf(stderr, "\t   --max-count-q [INT] \tmax k-mer abundance quantile (max-count is used by default) [1.0]\n");
            fprintf(stderr, "\t   --reference [STR] \tbasename of reference sequence (for parsing VCF files) []\n");
            fprintf(stderr, "\n");
            fprintf(stderr, "\t   --graph [STR] \tgraph representation: succinct / bitmap / hash / hashstr / hashfast [succinct]\n");
            fprintf(stderr, "\t   --state [STR] \tstate of succinct graph: small / dynamic / stat / fast [stat]\n");
            fprintf(stderr, "\t   --inplace \t\tconstruct succinct graph in-place and serialize without loading to RAM [off]\n");
            fprintf(stderr, "\t   --count-kmers \tcount k-mers and build weighted graph [off]\n");
            fprintf(stderr, "\t   --count-width \tnumber of bits used to represent k-mer abundance [8]\n");
            fprintf(stderr, "\t   --index-ranges [INT]\tindex all node ranges in BOSS for suffixes of given length [%zu]\n", kDefaultIndexSuffixLen);
            fprintf(stderr, "\t-k --kmer-length [INT] \tlength of the k-mer to use [3]\n");
#if ! _PROTEIN_GRAPH
            fprintf(stderr, "\t   --mode \t\tk-mer indexing mode: basic / canonical / primary [basic]\n");
#endif
            fprintf(stderr, "\t   --complete \t\tconstruct a complete graph (only for Bitmap graph) [off]\n");
            fprintf(stderr, "\t   --mem-cap-gb [INT] \tpreallocated buffer size in GB [1]\n");
if (advanced) {
            fprintf(stderr, "\t   --dynamic \t\tuse dynamic build method [off]\n");
            fprintf(stderr, "\t-l --len-suffix [INT] \tk-mer suffix length for building graph from chunks [0]\n");
            fprintf(stderr, "\t   --suffix \t\tbuild graph chunk only for k-mers with the suffix given [off]\n");
}
            fprintf(stderr, "\t-o --outfile-base [STR]\tbasename of output file []\n");
if (advanced) {
            fprintf(stderr, "\t   --mask-dummy \tbuild mask for dummy k-mers (only for Succinct graph) [off]\n");
}
            fprintf(stderr, "\t-p --parallel [INT] \tuse multiple threads for computation [1]\n");
            fprintf(stderr, "\t   --disk-swap [STR] \tdirectory to use for temporary files [off]\n");
if (advanced) {
            fprintf(stderr, "\t   --disk-cap-gb [INT] \tmax temp disk space to use before forcing a merge, in GB [inf]\n");
}
        } break;
        case CLEAN: {
            fprintf(stderr, "Usage: %s clean -o <outfile-base> [options] GRAPH\n\n", prog_name.c_str());
            fprintf(stderr, "Available options for clean:\n");
            fprintf(stderr, "\t   --min-count [INT] \t\tmin k-mer abundance, including [1]\n");
            fprintf(stderr, "\t   --max-count [INT] \t\tmax k-mer abundance, excluding [inf]\n");
if (advanced) {
            fprintf(stderr, "\t   --num-singletons [INT] \treset the number of count 1 k-mers in histogram (0: off) [0]\n");
}
            fprintf(stderr, "\n");
            fprintf(stderr, "\t   --prune-tips [INT] \t\tprune all dead ends shorter than this value [1]\n");
            fprintf(stderr, "\t   --prune-unitigs [INT] \tprune all unitigs with median k-mer counts smaller\n"
                            "\t                         \t\tthan this value (0: auto) [1]\n");
            fprintf(stderr, "\t   --fallback [INT] \t\tfallback threshold if the automatic one cannot be\n"
                            "\t                         \t\tdetermined (-1: disables fallback) [1]\n");
            fprintf(stderr, "\n");
            fprintf(stderr, "\t   --smoothing-window [INT] \twindow size for smoothing k-mer counts in unitigs [off]\n");
            fprintf(stderr, "\n");
            fprintf(stderr, "\t   --count-bins-q [FLOAT ...] \tbinning quantiles for partitioning k-mers with\n"
                            "\t                              \t\tdifferent abundance levels ['0 1']\n"
                            "\t                              \t\tExample: --count-bins-q '0 0.33 0.66 1'\n");
            // fprintf(stderr, "\n");
            // fprintf(stderr, "\t-o --outfile-base [STR]\tbasename of output file []\n");
            fprintf(stderr, "\t   --unitigs \t\t\textract unitigs instead of contigs [off]\n");
            fprintf(stderr, "\t   --to-fasta \t\t\tdump clean sequences to compressed FASTA file [off]\n");
            fprintf(stderr, "\t   --enumerate \t\t\tenumerate sequences in FASTA [off]\n");
            // fprintf(stderr, "\t-p --parallel [INT] \tuse multiple threads for computation [1]\n");
        } break;
        case EXTEND: {
            fprintf(stderr, "Usage: %s extend -i <GRAPH> -o <extended_graph_basename> [options] FILE1 [[FILE2] ...]\n"
                            "\tEach input file is given in FASTA, FASTQ, VCF, or KMC format.\n"
                            "\tNote that VCF files must be in plain text or bgzip format.\n\n", prog_name.c_str());

            fprintf(stderr, "Available options for extend:\n");
            fprintf(stderr, "\t   --min-count [INT] \tmin k-mer abundance, including [1]\n");
            fprintf(stderr, "\t   --max-count [INT] \tmax k-mer abundance, excluding [inf]\n");
            fprintf(stderr, "\t   --reference [STR] \tbasename of reference sequence (for parsing VCF files) []\n");
#if ! _PROTEIN_GRAPH
            fprintf(stderr, "\t   --fwd-and-reverse \tadd both forward and reverse complement sequences [off]\n");
#endif
            fprintf(stderr, "\n");
            fprintf(stderr, "\t-a --annotator [STR] \tannotator to extend []\n");
            fprintf(stderr, "\t-o --outfile-base [STR]\tbasename of output file []\n");
            // fprintf(stderr, "\t-p --parallel [INT] \tuse multiple threads for computation [1]\n");
        } break;
        case ALIGN: {
            fprintf(stderr, "Usage: %s align -i <GRAPH> [options] FASTQ1 [[FASTQ2] ...]\n\n", prog_name.c_str());
if (advanced) {
#if ! _PROTEIN_GRAPH
            fprintf(stderr, "\t   --fwd-and-reverse \t\tfor each input sequence, report a separate alignment for its reverse complement as well [off]\n");
#endif
            fprintf(stderr, "\t   --header-comment-delim [STR]\tdelimiter for joining fasta header with comment [off]\n");
}
            fprintf(stderr, "\t-p --parallel [INT] \t\tuse multiple threads for computation [1]\n");
            fprintf(stderr, "\n");
            fprintf(stderr, "\t   --map \t\t\tmap k-mers to graph exactly instead of aligning.\n");
            fprintf(stderr, "\t         \t\t\t\tTurned on if --count-kmers or --query-presence are set [off]\n");
            fprintf(stderr, "\t   --compacted\t\t\tdump the GFA's 'P' lines in a compacted mode [off]\n");
            fprintf(stderr, "\t-k --kmer-length [INT]\t\tlength of mapped k-mers (at most graph's k) [k]\n");
            fprintf(stderr, "\n");
            fprintf(stderr, "\t   --count-kmers \t\tfor each sequence, report the number of k-mers discovered in graph [off]\n");
            fprintf(stderr, "\n");
            fprintf(stderr, "\t   --query-presence \t\ttest sequences for presence, report as 0 or 1 [off]\n");
            fprintf(stderr, "\t   --filter-present \t\treport only present input sequences as FASTA [off]\n");
            fprintf(stderr, "\t   --batch-size [INT] \t\tquery batch size (number of base pairs) [100'000'000]\n");
            fprintf(stderr, "\n");
            fprintf(stderr, "Available options for alignment:\n");
            fprintf(stderr, "\t-a --annotator [STR] \t\t\t\tannotator to load for label/trace-consistent alignment []\n");
            fprintf(stderr, "\t-o --outfile-base [STR]\t\t\t\tbasename of output file []\n");
            fprintf(stderr, "\t   --json \t\t\t\t\toutput alignment in JSON format [off]\n");
if (advanced) {
            fprintf(stderr, "\t   --align-only-forwards \t\t\tdo not align backwards from a seed on basic-mode graphs [off]\n");
            fprintf(stderr, "\t   --align-no-seed-complexity-filter \t\t\t\tdisable the filter for low-complexity seeds. [off]\n");
}
            fprintf(stderr, "\t   --align-alternative-alignments \t\tthe number of alternative paths to report per seed [1]\n");
            fprintf(stderr, "\t   --align-chain \t\t\t\tconstruct seed chains before alignment. Useful for long error-prone reads. [off]\n");
            fprintf(stderr, "\t   --align-post-chain \t\t\tperform multiple local alignments and chain them together into a single alignment. Useful for long error-prone reads. [off]\n");
            fprintf(stderr, "\t         \t\t\t\t\t\tA '$' inserted into the reference sequence indicates a jump in the graph.\n");
            fprintf(stderr, "\t         \t\t\t\t\t\tA 'G' in the reported CIGAR string indicates inserted graph nodes.\n");
if (advanced) {
            fprintf(stderr, "\t   --align-min-path-score [INT]\t\t\tmin score that a reported path can have [0]\n");
            fprintf(stderr, "\t   --align-max-nodes-per-seq-char [FLOAT]\tmaximum number of nodes to consider per sequence character [5.0]\n");
            fprintf(stderr, "\t   --align-max-ram [FLOAT]\t\t\tmaximum amount of RAM used per alignment in MB [200.0]\n");
}
            fprintf(stderr, "\t   --align-xdrop [INT]\t\t\t\tmaximum difference between the current score and the best alignment score [27, 100 if chaining is enabled]\n");
            fprintf(stderr, "\t   \t\t\t\t\t\t\tNote that this parameter should be scaled accordingly when changing the default scoring parameters.\n");
            fprintf(stderr, "\t   --align-rel-score-cutoff [FLOAT]\t\tmin score relative to the current best alignment to use as a lower bound for subsequent extensions [0.95]\n");
            fprintf(stderr, "\n");
            fprintf(stderr, "Advanced options for scoring:\n");
            fprintf(stderr, "\t   --align-match-score [INT]\t\t\tpositive match score [2]\n");
            fprintf(stderr, "\t   --align-mm-transition-penalty [INT]\t\tpositive transition penalty (DNA only) [3]\n");
            fprintf(stderr, "\t   --align-mm-transversion-penalty [INT]\tpositive transversion penalty (DNA only) [3]\n");
            fprintf(stderr, "\t   --align-gap-open-penalty [INT]\t\tpositive gap opening penalty [6]\n");
            fprintf(stderr, "\t   --align-gap-extension-penalty [INT]\t\tpositive gap extension penalty [2]\n");
            fprintf(stderr, "\t   --align-end-bonus [INT]\t\tscore bonus for each endpoint of the query covered by an alignment [5]\n");
            fprintf(stderr, "\t   --align-edit-distance \t\t\tuse unit costs for scoring matrix [off]\n");
            fprintf(stderr, "\n");
            fprintf(stderr, "Advanced options for seeding:\n");
            fprintf(stderr, "\t   --align-min-seed-length [INT]\t\tmin length of a seed [19]\n");
            fprintf(stderr, "\t   --align-max-seed-length [INT]\t\tmax length of a seed [inf]\n");
if (advanced) {
            fprintf(stderr, "\t   --align-min-exact-match [FLOAT] \t\tfraction of matching nucleotides required to align sequence [0.7]\n");
            fprintf(stderr, "\t   --align-max-num-seeds-per-locus [INT]\tmaximum number of allowed inexact seeds per locus [1000]\n");
}
        } break;
        case COMPARE: {
            fprintf(stderr, "Usage: %s compare [options] GRAPH1 GRAPH2\n\n", prog_name.c_str());

            // fprintf(stderr, "Available options for compare:\n");
            // fprintf(stderr, "\t   --internal \t\tcompare internal graph representations\n");
        } break;
        case MERGE: {
            fprintf(stderr, "Usage: %s merge -o <graph_basename> [options] GRAPH1 GRAPH2 [[GRAPH3] ...]\n\n", prog_name.c_str());

            fprintf(stderr, "Available options for merge:\n");
            fprintf(stderr, "\t-b --bins-per-thread [INT] \tnumber of bins each thread computes on average [1]\n");
            fprintf(stderr, "\t   --dynamic \t\t\tdynamic merge by adding traversed paths [off]\n");
            fprintf(stderr, "\t   --part-idx [INT] \t\tidx to use when doing external merge []\n");
            fprintf(stderr, "\t   --parts-total [INT] \t\ttotal number of parts in external merge[]\n");
            fprintf(stderr, "\t-p --parallel [INT] \t\tuse multiple threads for computation [1]\n");
        } break;
        case CONCATENATE: {
            fprintf(stderr, "Usage: %s concatenate -o <graph_basename> [options] [[CHUNK] ...]\n\n", prog_name.c_str());

            fprintf(stderr, "Available options for merge:\n");
            fprintf(stderr, "\t   --graph [STR] \tgraph representation: succinct / bitmap [succinct]\n");
            fprintf(stderr, "\t-i --infile-base [STR] \tload graph chunks from files '<infile-base>.<suffix>.<type>.chunk' []\n");
            fprintf(stderr, "\t-l --len-suffix [INT] \titerate all possible suffixes of the length given [0]\n");
#if ! _PROTEIN_GRAPH
            fprintf(stderr, "\t   --mode \t\tk-mer indexing mode: basic / canonical / primary [basic]\n");
#endif
            fprintf(stderr, "\t   --no-postprocessing \tdo not erase redundant dummy edges after concatenation [off]\n");
            fprintf(stderr, "\t-p --parallel [INT] \tuse multiple threads for computation [1]\n");
        } break;
        case TRANSFORM: {
            fprintf(stderr, "Usage: %s transform -o <outfile-base> [options] GRAPH\n\n", prog_name.c_str());

            // fprintf(stderr, "\t-o --outfile-base [STR] basename of output file []\n");
            fprintf(stderr, "\t   --index-ranges [INT]\tindex all node ranges in BOSS for suffixes of given length [%zu]\n", kDefaultIndexSuffixLen);
            fprintf(stderr, "\t   --clear-dummy \terase all redundant dummy edges and build an edgemask for non-redundant [off]\n");
            fprintf(stderr, "\t   --prune-tips [INT] \tprune all dead ends of this length and shorter [0]\n");
            fprintf(stderr, "\t   --state [STR] \tchange state of succinct graph: small / dynamic / stat / fast [stat]\n");
            fprintf(stderr, "\t   --to-adj-list \twrite adjacency list to file [off]\n");
            fprintf(stderr, "\t   --to-fasta \t\textract sequences from graph and dump to compressed FASTA file [off]\n");
            fprintf(stderr, "\t   --enumerate \t\tenumerate sequences in FASTA [off]\n");
            fprintf(stderr, "\t   --initialize-bloom \tconstruct a Bloom filter for faster detection of non-existing k-mers [off]\n");
            fprintf(stderr, "\t   --unitigs \t\textract all unitigs from graph and dump to compressed FASTA file [off]\n");
#if ! _PROTEIN_GRAPH
            fprintf(stderr, "\t   --primary-kmers \toutput each k-mer only in one if its forms (canonical/non-canonical) [off]\n");
#endif
            fprintf(stderr, "\t   --to-gfa \t\tdump graph layout to GFA [off]\n");
            fprintf(stderr, "\t   --compacted \t\tdump compacted de Bruijn graph to GFA [off]\n");
            fprintf(stderr, "\t   --header [STR] \theader for sequences in FASTA output []\n");
            fprintf(stderr, "\t-p --parallel [INT] \tuse multiple threads for computation [1]\n");
            fprintf(stderr, "\n");
            fprintf(stderr, "Advanced options for --initialize-bloom. bloom-fpp, when < 1, overrides bloom-bpk.\n");
            fprintf(stderr, "\t   --bloom-fpp [FLOAT] \t\t\t\texpected false positive rate [1.0]\n");
            fprintf(stderr, "\t   --bloom-bpk [FLOAT] \t\t\t\tnumber of bits per kmer [4.0]\n");
            fprintf(stderr, "\t   --bloom-max-num-hash-functions [INT] \tmaximum number of hash functions [10]\n");
        } break;
        case ASSEMBLE: {
            fprintf(stderr, "Usage: %s assemble -o <outfile-base> [options] GRAPH\n"
                            "\tAssemble contigs from de Bruijn graph and dump to compressed FASTA file.\n\n", prog_name.c_str());

            // fprintf(stderr, "\t-o --outfile-base [STR] \t\tbasename of output file []\n");
            fprintf(stderr, "\t   --prune-tips [INT] \tprune all dead ends of this length and shorter [0]\n");
            fprintf(stderr, "\t   --unitigs \t\textract unitigs [off]\n");
            fprintf(stderr, "\t   --enumerate \t\tenumerate sequences assembled and dumped to FASTA [off]\n");
#if ! _PROTEIN_GRAPH
            fprintf(stderr, "\t   --primary-kmers \toutput each k-mer only in one if its forms (canonical/non-canonical) [off]\n");
#endif
            fprintf(stderr, "\t   --to-gfa \t\tdump graph layout to GFA [off]\n");
            fprintf(stderr, "\t   --compacted \t\tdump compacted de Bruijn graph to GFA [off]\n");
            fprintf(stderr, "\t   --header [STR] \theader for sequences in FASTA output []\n");
            fprintf(stderr, "\t-p --parallel [INT] \tuse multiple threads for computation [1]\n");
            fprintf(stderr, "\n");
            fprintf(stderr, "\t-a --annotator [STR] \t\tannotator to load []\n");
            fprintf(stderr, "\t   --diff-assembly-rules [STR] \tJSON file describing labels to mask in and out and their relative fractions []\n");
            fprintf(stderr, "\t                       \t\tSee the manual for the specification.\n");
        } break;
        case STATS: {
            fprintf(stderr, "Usage: %s stats [options] GRAPH1 [[GRAPH2] ...]\n\n", prog_name.c_str());

            fprintf(stderr, "Available options for stats:\n");
            fprintf(stderr, "\t   --print \t\tprint graph table to the screen [off]\n");
            fprintf(stderr, "\t   --print-internal \tprint internal graph representation to screen [off]\n");
            fprintf(stderr, "\t   --count-quantiles [FLOAT ...] \tk-mer count quantiles to compute for each label [off]\n"
                            "\t                                 \t\tExample: --count-quantiles '0 0.33 0.5 0.66 1'\n"
                            "\t                                 \t\t(0 corresponds to MIN, 1 corresponds to MAX)\n");
            fprintf(stderr, "\t   --print-counts-hist \tprint histogram of k-mer weights as pairs (weight: num_kmers) [off]\n");
            fprintf(stderr, "\t   --count-dummy \tshow number of dummy source and sink edges [off]\n");
            fprintf(stderr, "\t-a --annotator [STR] \tannotation []\n");
            fprintf(stderr, "\t   --print-col-names \tprint names of the columns in annotation to screen [off]\n");
            fprintf(stderr, "\t-p --parallel [INT] \tuse multiple threads for computation [1]\n");
        } break;
        case ANNOTATE: {
            fprintf(stderr, "Usage: %s annotate -i <GRAPH> -o <annotation-basename> [options] FILE1 [[FILE2] ...]\n"
                            "\tEach file is given in FASTA, FASTQ, VCF, or KMC format.\n"
                            "\tNote that VCF files must be in plain text or bgzip format.\n\n", prog_name.c_str());

            fprintf(stderr, "Available options for annotate:\n");
            fprintf(stderr, "\t   --min-count [INT] \tmin k-mer abundance, including [1]\n");
            fprintf(stderr, "\t   --max-count [INT] \tmax k-mer abundance, excluding [inf]\n");
            fprintf(stderr, "\t   --reference [STR] \tbasename of reference sequence (for parsing VCF files) []\n");
#if ! _PROTEIN_GRAPH
            fprintf(stderr, "\t   --fwd-and-reverse \tprocess both forward and reverse complement sequences [off]\n");
#endif
            fprintf(stderr, "\n");
            fprintf(stderr, "\t   --anno-type [STR] \ttarget annotation representation: column / row [column]\n");
            fprintf(stderr, "\t-a --annotator [STR] \tannotator to update []\n");
if (advanced) {
            fprintf(stderr, "\t   --sparse \t\tuse the row-major sparse matrix to annotate graph [off]\n");
}
            fprintf(stderr, "\t   --cache \t\tnumber of columns in cache (for column representation only) [10]\n");
            fprintf(stderr, "\t   --disk-swap [STR] \tdirectory to use for temporary files [off]\n");
            fprintf(stderr, "\t   --mem-cap-gb [FLOAT]\tbuffer size in GB (per column in construction) [1]\n");
            fprintf(stderr, "\t-o --outfile-base [STR] basename of output file (or directory, for --separately) []\n");
            fprintf(stderr, "\t   --separately \tannotate each file independently and dump to the same directory [off]\n");
            fprintf(stderr, "\t   --threads-each [INT]\tnumber of threads to use when annotating each file with --separately [1]\n");
            fprintf(stderr, "\n");
            fprintf(stderr, "\t   --anno-filename \t\tinclude filenames as annotation labels [off]\n");
            fprintf(stderr, "\t   --anno-header \t\textract annotation labels from headers of sequences in files [off]\n");
            fprintf(stderr, "\t   --header-comment-delim [STR]\tdelimiter for joining fasta header with comment [off]\n");
            fprintf(stderr, "\t   --header-delimiter [STR]\tdelimiter for splitting annotation header into multiple labels [off]\n");
            fprintf(stderr, "\t   --anno-label [STR]\t\tadd label to annotation for all sequences from the files passed []\n");
            fprintf(stderr, "\n");
            fprintf(stderr, "\t   --count-kmers \tadd k-mer counts to the annotation [off]\n");
            fprintf(stderr, "\t   --count-width \tnumber of bits used to represent k-mer abundance [8]\n");
            fprintf(stderr, "\t   --coordinates \tannotate coordinates as multi-integer attributes [off]\n");
            fprintf(stderr, "\n");
            fprintf(stderr, "\t-p --parallel [INT] \tuse multiple threads for computation [1]\n");
        } break;
        case MERGE_ANNOTATIONS: {
            fprintf(stderr, "Usage: %s merge_anno -o <annotation-basename> [options] ANNOT1 [[ANNOT2] ...]\n\n", prog_name.c_str());

            fprintf(stderr, "Available options for annotate:\n");
            fprintf(stderr, "\t-p --parallel [INT] \tuse multiple threads for computation [1]\n");
        } break;
        case TRANSFORM_ANNOTATION: {
            fprintf(stderr, "Usage: %s transform_anno -o <annotation-basename> [options] ANNOTATOR\n\n", prog_name.c_str());

            // fprintf(stderr, "\t-o --outfile-base [STR] basename of output file []\n");
            fprintf(stderr, "\t   --aggregate-columns \t\taggregate annotation columns into a bitmask (new column) [off]\n");
            fprintf(stderr, "\t                       \t\t\tFormula: min-count <= \\sum_i 1{min-value <= c_i <= max-value} <= max-count\n");
            fprintf(stderr, "\t   --anno-label [STR]\t\tname of the aggregated output column [mask]\n");
            fprintf(stderr, "\t   --min-value [INT] \t\tmin value for filtering [1]\n");
            fprintf(stderr, "\t   --min-count [INT] \t\texclude k-mers appearing in fewer than this number of columns [1]\n");
            fprintf(stderr, "\t   --min-fraction [FLOAT] \texclude k-mers appearing in fewer than this fraction of columns [0.0]\n");
            fprintf(stderr, "\t   --max-value [INT] \t\tmax value for filtering [inf]\n");
            fprintf(stderr, "\t   --max-count [INT] \t\texclude k-mers appearing in more than this number of columns [inf]\n");
            fprintf(stderr, "\t   --max-fraction [FLOAT] \texclude k-mers appearing in more than this fraction of columns [1.0]\n");
            fprintf(stderr, "\t   --compute-overlap [STR] \tcompute the number of shared bits in columns of this annotation and ANNOTATOR [off]\n");
            fprintf(stderr, "\t   --rename-cols [STR] \tfile with rules for renaming annotation labels []\n");
            fprintf(stderr, "\t                       \texample: 'L_1 L_1_renamed\n");
            fprintf(stderr, "\t                       \t          L_2 L_2_renamed\n");
            fprintf(stderr, "\t                       \t          L_2 L_2_renamed\n");
            fprintf(stderr, "\t                       \t          ... ...........'\n");
            fprintf(stderr, "\t   --anno-type [STR] \ttarget annotation format [column]\n");
            fprintf(stderr, "%s\n", annotation_list);
            fprintf(stderr, "\t   --arity \t\tarity in the brwt tree [2]\n");
            fprintf(stderr, "\t   --greedy \t\tuse greedy column partitioning in brwt construction [off]\n");
            fprintf(stderr, "\t   --linkage \t\tcluster columns and construct linkage matrix [off]\n");
            fprintf(stderr, "\t   --linkage-file [STR]\tlinkage matrix specifying brwt tree structure []\n");
            fprintf(stderr, "\t                       \texample: '0 1 <dist> 4\n");
            fprintf(stderr, "\t                       \t          2 3 <dist> 5\n");
            fprintf(stderr, "\t                       \t          4 5 <dist> 6'\n");
            fprintf(stderr, "\t   --subsample [INT] \tnumber of bits subsampled for distance estimation in column clustering [1'000'000]\n");
            fprintf(stderr, "\t   --subsample-rows \tsubsample rows (the same positions in all columns) instead of only set bits [off]\n");
            fprintf(stderr, "\t   --dump-text-anno \tdump the columns of the annotator as separate text files [off]\n");
            fprintf(stderr, "\n");
            fprintf(stderr, "\t   --row-diff-stage [0|1|2] \tstage of the row_diff construction [0]\n");
            fprintf(stderr, "\t   --max-path-length [INT] \tmaximum path length in row_diff annotation [100]\n");
            fprintf(stderr, "\t   --mem-cap-gb [FLOAT]\tmemory in GB available for the transform [1000]\n");
            fprintf(stderr, "\t-i --infile-base [STR] \t\tgraph for generating succ/pred/anchors (for row_diff types) []\n");
            fprintf(stderr, "\t   --count-kmers \t\tadd k-mer counts to the row_diff annotation [off]\n");
            fprintf(stderr, "\t   --coordinates \t\tadd k-mer coordinates to the row_diff annotation [off]\n");
            fprintf(stderr, "\n");
            fprintf(stderr, "\t   --parallel-nodes [INT] \tnumber of nodes processed in parallel in brwt tree [n_threads]\n");
            fprintf(stderr, "\n");
            fprintf(stderr, "\t   --disk-swap [STR] \tdirectory for temporary files [OUT_BASEDIR]\n");
            fprintf(stderr, "\t-p --parallel [INT] \tuse multiple threads for computation [1]\n");
        } break;
        case RELAX_BRWT: {
            fprintf(stderr, "Usage: %s relax_brwt -o <annotation-basename> [options] ANNOTATOR\n\n", prog_name.c_str());

            fprintf(stderr, "\t-o --outfile-base [STR] basename of output file []\n");
            fprintf(stderr, "\t   --relax-arity [INT] \trelax brwt tree to optimize arity limited to this number [10]\n");
            fprintf(stderr, "\t-p --parallel [INT] \tuse multiple threads for computation [1]\n");
        } break;
        case QUERY: {
            fprintf(stderr, "Usage: %s query -i <GRAPH> -a <ANNOTATION> [options] FILE1 [[FILE2] ...]\n"
                            "\tEach input file is given in FASTA or FASTQ format.\n"
                            "\tOutput format: tsv with rows '<query id>\t<query name>\t<results ...>'.\n\n", prog_name.c_str());

            fprintf(stderr, "Available options for query:\n");
#if ! _PROTEIN_GRAPH
            fprintf(stderr, "\t   --fwd-and-reverse \tfor each input sequence, query its reverse complement as well [off]\n");
#endif
            fprintf(stderr, "\t   --align \t\talign sequences instead of mapping k-mers [off]\n");
if (advanced) {
            fprintf(stderr, "\t   --sparse \t\tuse row-major sparse matrix for row annotation [off]\n");
}
            fprintf(stderr, "\t   --json \t\toutput query results in JSON format [off]\n");
            fprintf(stderr, "\n");
            fprintf(stderr, "\t   --query-mode \tquery mode (only labels with enough k-mer matches are reported) [%s]\n", querymode_to_string(LABELS).c_str());
            fprintf(stderr, "\t       Available modes:\n");
            fprintf(stderr, "\t                %s \t\tprint labels (with enough k-mer matches)\n", querymode_to_string(LABELS).c_str());
            fprintf(stderr, "\t                %s \tprint number of k-mer matches (for every label with enough k-mer matches)\n", querymode_to_string(MATCHES).c_str());
if (advanced) {
            fprintf(stderr, "\t                %s \tprint masks indicating present/absent k-mers (...)\n", querymode_to_string(SIGNATURE).c_str());
            fprintf(stderr, "\t                %s \tprint sum of counts for the matched k-mers, requires count or coord annotation (...)\n", querymode_to_string(COUNTS_SUM).c_str());
}
<<<<<<< HEAD
            fprintf(stderr, "\t   --count-quantiles ['FLOAT ...'] \tprint k-mer count quantiles (requires count or coord annotation) [off]\n"
                            "\t                                 \t\tExample: --count-quantiles '0 0.33 0.5 0.66 1'\n"
                            "\t                                 \t\t(0 corresponds to MIN, 1 corresponds to MAX)\n"
                            "\t                                 \t\tRequires count or coord annotation\n");
            fprintf(stderr, "\t   --query-counts \t\tprint k-mer counts (requires count or coord annotation) [off]\n"
                            "\t                  \t\t\tOutput format: '<pos in query>=<abundance>' (single k-mer match)\n"
                            "\t                  \t\t\t    or '<first pos>-<last pos>=<abundance>' (segment match)\n"
                            "\t                  \t\t\tAll positions start with 0\n");
            fprintf(stderr, "\t   --query-coords \t\tprint k-mer coordinates (requires coord annotation) [off]\n"
                            "\t                  \t\t\tOutput format: '<pos in query>-<pos in sample>' (single k-mer match)\n"
                            "\t                  \t\t\t    or '<start pos in query>-<first pos in sample>-<last pos in sample>' (segment match)\n"
                            "\t                  \t\t\tAll positions start with 0\n");
            fprintf(stderr, "\t   --query-reads \t\tprint all reads that overlap with the query in FASTA format [off]\n");
            fprintf(stderr, "\t   --print-signature \t\tprint vectors indicating present/absent k-mers [off]\n");
=======
            fprintf(stderr, "\t                %s \t\tprint k-mer counts, requires count or coord annotation (...)\n", querymode_to_string(COUNTS).c_str());
            fprintf(stderr, "\t                \t\t\t\tOutput format: '<pos in query>=<abundance>' (single k-mer match)\n"
                            "\t                \t\t\t\t    or '<first pos>-<last pos>=<abundance>' (segment match)\n"
                            "\t                \t\t\t\tAll positions start with 0\n");
            fprintf(stderr, "\t                %s \t\tprint k-mer coordinates, requires coord annotation (...)\n", querymode_to_string(COORDS).c_str());
            fprintf(stderr, "\t                \t\t\t\tOutput format: '<pos in query>-<pos in sample>' (single k-mer match)\n"
                            "\t                \t\t\t\t    or '<start pos in query>-<first pos in sample>-<last pos in sample>' (segment match)\n"
                            "\t                \t\t\t\tAll positions start with 0\n");
>>>>>>> b756d5e6
if (advanced) {
            fprintf(stderr, "\t   --verbose-output \t\tdo not collapse continuous coord or count ranges (for query coords and counts) [off]\n");
}
            fprintf(stderr, "\t   --num-top-labels [INT] \t\tmaximum number of top labels to output [inf]\n");
            fprintf(stderr, "\t   --min-kmers-fraction-label [FLOAT] \tmin fraction of k-mers from the query required to be present in a label [0.7]\n");
            fprintf(stderr, "\t   --min-kmers-fraction-graph [FLOAT] \tmin fraction of k-mers from the query required to be present in the graph [0.0]\n");
if (advanced) {
            fprintf(stderr, "\t   --labels-delimiter [STR]\tdelimiter for annotation labels [\":\"]\n");
            fprintf(stderr, "\t   --suppress-unlabeled \tdo not show results for sequences missing in graph [off]\n");
}
            // fprintf(stderr, "\t-d --distance [INT] \tmax allowed alignment distance [0]\n");
            fprintf(stderr, "\n");
            fprintf(stderr, "\t-p --parallel [INT] \tuse multiple threads for computation [1]\n");
            // fprintf(stderr, "\t   --cache-size [INT] \tnumber of uncompressed rows to store in the cache [0]\n");
            fprintf(stderr, "\t   --batch-size [INT] \tquery batch size in bp (0 to disable batch query) [100'000'000]\n");
if (advanced) {
            fprintf(stderr, "\t   --RA-ivbuff-size [INT] \tsize (in bytes) of int_vector_buffer used in random access mode (e.g. by row disk annotator) [16384]\n");
}
            fprintf(stderr, "\n");
            fprintf(stderr, "Available options for --align:\n");
if (advanced) {
            fprintf(stderr, "\t   --align-only-forwards \t\t\tdo not align backwards from a seed on basic-mode graphs [off]\n");
}
            // fprintf(stderr, "\t   --align-alternative-alignments \tthe number of alternative paths to report per seed [1]\n");
            fprintf(stderr, "\t   --align-min-path-score [INT]\t\t\tmin score that a reported path can have [0]\n");
if (advanced) {
            fprintf(stderr, "\t   --align-max-nodes-per-seq-char [FLOAT]\tmaximum number of nodes to consider per sequence character [5.0]\n");
            fprintf(stderr, "\t   --align-max-ram [FLOAT]\t\t\tmaximum amount of RAM used per alignment in MB [200.0]\n");
}
            fprintf(stderr, "\t   --align-xdrop [INT]\t\t\t\tmaximum difference between the current score and the best alignment score [27, 100 if chaining is enabled]\n");
            fprintf(stderr, "\t   \t\t\t\t\t\t\tNote that this parameter should be scaled accordingly when changing the default scoring parameters.\n");
            fprintf(stderr, "\n");
if (advanced) {
            fprintf(stderr, "\t   --batch-align \t\talign against query graph [off]\n");
            fprintf(stderr, "\t   --max-hull-forks [INT]\tmaximum number of forks to take when expanding query graph [4]\n");
            fprintf(stderr, "\t   --max-hull-depth [INT]\tmaximum number of steps to traverse when expanding query graph [max_nodes_per_seq_char * max_seq_len]\n");
            fprintf(stderr, "\n");
}
            fprintf(stderr, "Advanced options for scoring:\n");
            fprintf(stderr, "\t   --align-match-score [INT]\t\t\tpositive match score [2]\n");
            fprintf(stderr, "\t   --align-mm-transition-penalty [INT]\t\tpositive transition penalty (DNA only) [3]\n");
            fprintf(stderr, "\t   --align-mm-transversion-penalty [INT]\tpositive transversion penalty (DNA only) [3]\n");
            fprintf(stderr, "\t   --align-gap-open-penalty [INT]\t\tpositive gap opening penalty [6]\n");
            fprintf(stderr, "\t   --align-gap-extension-penalty [INT]\t\tpositive gap extension penalty [2]\n");
if (advanced) {
            fprintf(stderr, "\t   --align-end-bonus [INT]\t\tscore bonus for each endpoint of the query covered by an alignment [5]\n");
            fprintf(stderr, "\t   --align-edit-distance \t\t\tuse unit costs for scoring matrix [off]\n");
}
            fprintf(stderr, "\n");
            fprintf(stderr, "Advanced options for seeding:\n");
            fprintf(stderr, "\t   --align-min-seed-length [INT]\t\tmin length of a seed [19]\n");
            fprintf(stderr, "\t   --align-max-seed-length [INT]\t\tmax length of a seed [inf]\n");
            fprintf(stderr, "\t   --align-min-exact-match [FLOAT]\t\tfraction of matching nucleotides required to align sequence [0.7]\n");
if (advanced) {
            fprintf(stderr, "\t   --align-max-num-seeds-per-locus [INT]\tmaximum number of allowed inexact seeds per locus [1000]\n");
}
        } break;
        case SERVER_QUERY: {
            fprintf(stderr, "Usage: %s server_query -i <GRAPH> -a <ANNOTATION> [options]\n\n", prog_name.c_str());

            fprintf(stderr, "Available options for server_query:\n");
            fprintf(stderr, "\t   --port [INT] \tTCP port for incoming connections [5555]\n");
            fprintf(stderr, "\t   --address \t\tinterface for incoming connections (default: all)\n");
            fprintf(stderr, "\t   --sparse \t\tuse the row-major sparse matrix to annotate graph [off]\n");
            // fprintf(stderr, "\t-o --outfile-base [STR] \tbasename of output file []\n");
            // fprintf(stderr, "\t-d --distance [INT] \tmax allowed alignment distance [0]\n");
            fprintf(stderr, "\t-p --parallel [INT] \tmaximum number of parallel connections [1]\n");
            // fprintf(stderr, "\t   --cache-size [INT] \tnumber of uncompressed rows to store in the cache [0]\n");
        } break;
    }

    fprintf(stderr, "\nGeneral options:\n");
    fprintf(stderr, "\t   --mmap \t\tuse memory mapping when loading to reduce RAM [off]\n");
    fprintf(stderr, "\t-v --verbose \t\tswitch on verbose output [off]\n");
    fprintf(stderr, "\t   --advanced \t\tshow other advanced and legacy options [off]\n");
    fprintf(stderr, "\t-h --help \t\tprint usage info\n");
    fprintf(stderr, "\n");
}

} // namespace cli
} // namespace mtg<|MERGE_RESOLUTION|>--- conflicted
+++ resolved
@@ -225,19 +225,10 @@
             presence_fraction = std::stof(get_value(i++));
         } else if (!strcmp(argv[i], "--query-presence")) {
             query_presence = true;
-<<<<<<< HEAD
-        } else if (!strcmp(argv[i], "--query-counts")) {
-            query_counts = true;
-        } else if (!strcmp(argv[i], "--query-coords")) {
-            query_coords = true;
-        } else if (!strcmp(argv[i], "--query-reads")) {
-            query_reads = true;
         } else if (!strcmp(argv[i], "--label-based")) {
             label_based = true;
         } else if (!strcmp(argv[i], "--manifest-file")) {
             manifest_file = std::string(get_value(i++));
-=======
->>>>>>> b756d5e6
         } else if (!strcmp(argv[i], "--verbose-output")) {
             verbose_output = true;
         } else if (!strcmp(argv[i], "--filter-present")) {
@@ -876,6 +867,8 @@
                 return "coords";
         case QueryMode::SIGNATURE:
                 return "signature";
+        case QueryMode::READS:
+                return "reads";
     }
     throw std::runtime_error("Never happens");
 }
@@ -893,6 +886,8 @@
         return QueryMode::COORDS;
     } else if (string == "signature") {
         return QueryMode::SIGNATURE;
+    } else if (string == "reads") {
+        return QueryMode::READS;
     } else {
         std::cerr << "Error: unknown query mode. Check value passed with flag '--query-mode'." << std::endl;
         exit(1);
@@ -1307,22 +1302,7 @@
             fprintf(stderr, "\t                %s \tprint masks indicating present/absent k-mers (...)\n", querymode_to_string(SIGNATURE).c_str());
             fprintf(stderr, "\t                %s \tprint sum of counts for the matched k-mers, requires count or coord annotation (...)\n", querymode_to_string(COUNTS_SUM).c_str());
 }
-<<<<<<< HEAD
-            fprintf(stderr, "\t   --count-quantiles ['FLOAT ...'] \tprint k-mer count quantiles (requires count or coord annotation) [off]\n"
-                            "\t                                 \t\tExample: --count-quantiles '0 0.33 0.5 0.66 1'\n"
-                            "\t                                 \t\t(0 corresponds to MIN, 1 corresponds to MAX)\n"
-                            "\t                                 \t\tRequires count or coord annotation\n");
-            fprintf(stderr, "\t   --query-counts \t\tprint k-mer counts (requires count or coord annotation) [off]\n"
-                            "\t                  \t\t\tOutput format: '<pos in query>=<abundance>' (single k-mer match)\n"
-                            "\t                  \t\t\t    or '<first pos>-<last pos>=<abundance>' (segment match)\n"
-                            "\t                  \t\t\tAll positions start with 0\n");
-            fprintf(stderr, "\t   --query-coords \t\tprint k-mer coordinates (requires coord annotation) [off]\n"
-                            "\t                  \t\t\tOutput format: '<pos in query>-<pos in sample>' (single k-mer match)\n"
-                            "\t                  \t\t\t    or '<start pos in query>-<first pos in sample>-<last pos in sample>' (segment match)\n"
-                            "\t                  \t\t\tAll positions start with 0\n");
-            fprintf(stderr, "\t   --query-reads \t\tprint all reads that overlap with the query in FASTA format [off]\n");
-            fprintf(stderr, "\t   --print-signature \t\tprint vectors indicating present/absent k-mers [off]\n");
-=======
+            fprintf(stderr, "\t                %s \t\tprint all reads that overlap with the query in FASTA format \n", querymode_to_string(READS).c_str());
             fprintf(stderr, "\t                %s \t\tprint k-mer counts, requires count or coord annotation (...)\n", querymode_to_string(COUNTS).c_str());
             fprintf(stderr, "\t                \t\t\t\tOutput format: '<pos in query>=<abundance>' (single k-mer match)\n"
                             "\t                \t\t\t\t    or '<first pos>-<last pos>=<abundance>' (segment match)\n"
@@ -1331,7 +1311,6 @@
             fprintf(stderr, "\t                \t\t\t\tOutput format: '<pos in query>-<pos in sample>' (single k-mer match)\n"
                             "\t                \t\t\t\t    or '<start pos in query>-<first pos in sample>-<last pos in sample>' (segment match)\n"
                             "\t                \t\t\t\tAll positions start with 0\n");
->>>>>>> b756d5e6
 if (advanced) {
             fprintf(stderr, "\t   --verbose-output \t\tdo not collapse continuous coord or count ranges (for query coords and counts) [off]\n");
 }
